--- conflicted
+++ resolved
@@ -182,24 +182,27 @@
         super().__init__(msg, *args)
 
 
-<<<<<<< HEAD
 class TencentAPIerror(Exception):
     """
     exception thrown if Tencent API returns one of its errors
-=======
-class BaiduAPIerror(Exception):
-    """
-    exception thrown if Baidu API returns one of its errors
->>>>>>> 539cf1ca
     """
 
     def __init__(self, api_message):
         self.api_message = str(api_message)
-<<<<<<< HEAD
         self.message = "Tencent API returned the following error"
-=======
+
+    def __str__(self):
+        return "{}: {}".format(self.message, self.api_message)
+
+
+class BaiduAPIerror(Exception):
+    """
+    exception thrown if Baidu API returns one of its errors
+    """
+
+    def __init__(self, api_message):
+        self.api_message = str(api_message)
         self.message = "Baidu API returned the following error"
->>>>>>> 539cf1ca
 
     def __str__(self):
         return "{}: {}".format(self.message, self.api_message)