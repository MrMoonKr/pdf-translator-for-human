#main config
[metadata]
name = Deep Translator
version = 1.4.4
url = https://github.com/nidhaloff/deep_translator
author = Nidhal Baccouri
author_email = nidhalbacc@gmail.com
maintainer = Nidhal Baccouri
maintainer_email = nidhalbacc@gmail.com
classifiers =         
    Development Status :: 5 - Production/Stable,
    Intended Audience :: Developers,
    Intended Audience :: Education,
    Intended Audience :: Information Technology,
    License :: OSI Approved :: MIT License,
    Topic :: Education,
    Topic :: Software Development,
    Topic :: Communications,
    Topic :: Text Processing,
    Topic :: Text Processing :: Linguistic,
    Natural Language :: English,
    Operating System :: OS Independent,
    Programming Language :: Python :: 3,
    Programming Language :: Python :: 3.5,
    Programming Language :: Python :: 3.6,
    Programming Language :: Python :: 3.7,
    Programming Language :: Python :: 3.8
license = MIT
license_files = file:LICENSE
description = A flexible python tool to translate between different languages in a simple way.
long_description = file:README.rst
long_description_content_type = text/rst
keywords = deep_translator, deepL, DeepL, translator, translation, automation, 
    web scraping, google translator, google translation, google trans, PONS, 
    YANDEX, MyMemory translator, Linguee, QCRI, Language, Language detection, 
    detect language, free translation, unlimited translation, translate for free

[build_sphinx]
version = 1.4.4
release = 1.4.4

# TODO: These can be switched back on if the CI platform changes from Travis. Travis still requires setup.py to function properly.
# [options]
# zip_safe = 0
# setup_requires = pytest-runner
# install_requires = requests; beautifulsoup4; click
# python_requires = >=3.0
# tests_require = pytest>=3
# include_package_data = 1
# packages = find:
# package_dir = =deep_translator

# [options.entry_points]
# console_scripts = deep-translator = deep_translator.__main__:deep_translator
#                 dt = deep_translator.__main__:deep_translator

# [options.packages.find]
# where = deep_translator

# TODO: This can be removed once Sphinx confirms it reads the version tags from here. The tags might be simplified by referencing metadata.version
# bumpversion config
# [bumpversion]
# current_version = 1.4.4
# commit = True
# tag = True

# [bumpversion:file:setup.py]
# search = version='{current_version}'
# replace = version='{new_version}'

# [bumpversion:file:deep_translator/__init__.py]
# search = __version__ = '{current_version}'
# replace = __version__ = '{new_version}'

<<<<<<< HEAD
=======
# TODO: These are all optional settings, turned on for now since they exist already.
>>>>>>> 8572051a
[bdist_wheel]
universal = 1

[flake8]
exclude = docs

[aliases]
# Define setup.py command aliases here
test = pytest

[tool:pytest]
collect_ignore = [setup.py]<|MERGE_RESOLUTION|>--- conflicted
+++ resolved
@@ -72,10 +72,8 @@
 # search = __version__ = '{current_version}'
 # replace = __version__ = '{new_version}'
 
-<<<<<<< HEAD
-=======
+
 # TODO: These are all optional settings, turned on for now since they exist already.
->>>>>>> 8572051a
 [bdist_wheel]
 universal = 1
 
